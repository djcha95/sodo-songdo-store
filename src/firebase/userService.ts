// src/firebase/userService.ts

<<<<<<< HEAD

import { db, functions } from './firebaseConfig';
import { getApp } from 'firebase/app';
import { getFunctions, httpsCallable } from 'firebase/functions'; 
=======
import { auth, db, functions } from './firebaseConfig';
import { httpsCallable } from 'firebase/functions';
>>>>>>> 94b48e32
import {
  collection,
  query,
  getDocs,
  doc,
  runTransaction,
  serverTimestamp,
  Timestamp,
  getDoc,
  updateDoc,
} from 'firebase/firestore';

import type { User as FirebaseUser } from 'firebase/auth';
import type { UserDocument, PointLog, LoyaltyTier } from '@/types';
import { POINT_POLICIES } from './pointService';
import { calculateTier } from '@/utils/loyaltyUtils';

// ---------------------------------------------------------------------------------
// 👇👇👇 중요: 아래 두 값을 본인의 Firebase 프로젝트에 맞게 수정해주세요! 👇👇👇
// ---------------------------------------------------------------------------------
const FIREBASE_PROJECT_ID = 'sso-do'; // 예: sodomall-12345
const FIREBASE_REGION = 'asia-northeast3';   // 예: asia-northeast3 (서울)
// ---------------------------------------------------------------------------------

// Cloud Function URL을 동적으로 생성합니다.
const setUserRoleUrl = `https://${FIREBASE_REGION}-${FIREBASE_PROJECT_ID}.cloudfunctions.net/setUserRole`;


/* ------------------------------------------------------------------ */
/* 0. 유틸리티 함수                                                   */
/* ------------------------------------------------------------------ */
const generateReferralCode = (length = 6): string => {
  const chars = 'ABCDEFGHIJKLMNPQRSTUVWXYZ123456789';
  let result = '';
  for (let i = 0; i < length; i++) {
    result += chars.charAt(Math.floor(Math.random() * chars.length));
  }
  return `SODO${result}`;
};

/* ------------------------------------------------------------------ */
/* 1. 로그인 시 사용자 문서 초기화 / 갱신                                */
/* ------------------------------------------------------------------ */
export const processUserSignIn = async (user: FirebaseUser, kakaoData: any | null): Promise<void> => {
    const userRef = doc(db, 'users', user.uid);
    const kakaoAccount = kakaoData?.kakao_account;
    
    const phoneNumber = kakaoAccount?.phone_number?.replace(/-/g, '') || null;
    const phoneLast4 = phoneNumber ? phoneNumber.slice(-4) : undefined;

    await runTransaction(db, async (tx) => {
        const snap = await tx.get(userRef);
        if (snap.exists()) {
            const userData = snap.data() as UserDocument;
            const updates: Partial<UserDocument> = {
                lastLoginDate: new Date().toISOString().split('T')[0],
                photoURL: user.photoURL || userData.photoURL,
                displayName: user.displayName || userData.displayName,
                email: user.email || userData.email,
            };
            if (userData.referredBy === undefined) {
                updates.referredBy = null;
            }
            if (phoneNumber && userData.phone !== phoneNumber) {
                updates.phone = phoneNumber;
                updates.phoneLast4 = phoneLast4;
            } else if (!userData.phoneLast4 && phoneLast4) {
                updates.phoneLast4 = phoneLast4;
            }
            tx.update(userRef, updates);
        } else {
            const signupPoints = POINT_POLICIES.NEW_USER_BASE.points;
            const signupReason = POINT_POLICIES.NEW_USER_BASE.reason;
            const now = new Date();
            const expirationDate = new Date(now.setFullYear(now.getFullYear() + 1));

            const initialPointLog: Omit<PointLog, 'id'> = {
                amount: signupPoints,
                reason: signupReason,
                createdAt: Timestamp.now(),
                expiresAt: Timestamp.fromDate(expirationDate),
            };

            const newDoc: UserDocument = {
                uid: user.uid,
                email: user.email,
                displayName: user.displayName,
                phone: phoneNumber,
                phoneLast4: phoneLast4,
                photoURL: user.photoURL,
                role: 'customer',
                createdAt: serverTimestamp(),
                points: signupPoints,
                loyaltyTier: '공구새싹',
                pickupCount: 0,
                noShowCount: 0,
                lastLoginDate: new Date().toISOString().split('T')[0],
                isSuspended: false,
                gender: kakaoAccount?.gender || null,
                ageRange: kakaoAccount?.age_range || null,
                pointHistory: [initialPointLog as PointLog],
                referralCode: generateReferralCode(),
                referredBy: null,
                nickname: '',
                nicknameChanged: false,
                hasCompletedTutorial: false,
            };
            tx.set(userRef, newDoc);
        }
    });
};

/* ------------------------------------------------------------------ */
/* 2. 추천인 코드 관련 함수                                            */
/* ------------------------------------------------------------------ */
export const submitReferralCode = async (code: string): Promise<string> => {
  if (!code) {
    throw new Error('초대 코드를 입력해주세요.');
  }
  const processReferral = httpsCallable(functions, 'processReferralCode');
  try {
    const result = await processReferral({ code });
    return (result.data as { message: string }).message;
  } catch (error: any) {
    console.error("Cloud Function 호출 오류:", error);
    throw new Error(error.message || '초대 코드 적용에 실패했습니다.');
  }
};

export const skipReferralCode = async (userId: string): Promise<void> => {
    const userRef = doc(db, 'users', userId);
    await updateDoc(userRef, { referredBy: '__SKIPPED__' });
};

/* ------------------------------------------------------------------ */
/* 3. 조회 및 관리용 유틸                                              */
/* ------------------------------------------------------------------ */

/**
 * ✅ [핵심 수정] 사용자의 역할(커스텀 클레임 및 Firestore 문서)을 업데이트합니다.
 * @param targetUid 역할을 변경할 대상 사용자의 UID
 * @param newRole 새로운 역할 ('customer', 'admin', 'master')
 */
export const updateUserRole = async (targetUid: string, newRole: UserDocument['role']): Promise<string> => {
    const currentUser = auth.currentUser;
    if (!currentUser) {
        throw new Error("인증된 관리자가 없습니다. 다시 로그인해주세요.");
    }

    // 1. 현재 로그인한 관리자의 ID 토큰을 가져옵니다. (서버 인증용)
    const idToken = await currentUser.getIdToken();

    // 2. 백엔드의 setUserRole HTTP 함수를 호출하여 실제 권한을 변경합니다.
    const response = await fetch(`${setUserRoleUrl}?uid=${targetUid}&role=${newRole}`, {
        method: 'GET',
        headers: {
            'Authorization': `Bearer ${idToken}`,
        },
    });

    if (!response.ok) {
        const errorText = await response.text();
        console.error("Cloud Function Error:", errorText);
        throw new Error(`역할 변경에 실패했습니다. (서버 응답: ${response.status})`);
    }

    // 성공 메시지를 반환합니다.
    return await response.text();
};


export const getUserDocById = async (userId: string): Promise<UserDocument | null> => {
  const snap = await getDoc(doc(db, 'users', userId));
  return snap.exists() ? (snap.data() as UserDocument) : null;
};

export const adjustUserCounts = async (userId: string, newPickupCount: number, newNoShowCount: number): Promise<void> => {
  if (newPickupCount < 0 || newNoShowCount < 0) {
    throw new Error("횟수는 0 이상이어야 합니다.");
  }
  const userRef = doc(db, 'users', userId);
  const newTier = calculateTier(newPickupCount, newNoShowCount);
  await updateDoc(userRef, {
    pickupCount: newPickupCount,
    noShowCount: newNoShowCount,
    loyaltyTier: newTier,
    manualTier: null,
  });
};

export const setManualTierForUser = async (userId: string, tier: LoyaltyTier | null): Promise<void> => {
  const userRef = doc(db, 'users', userId);
  if (tier) {
    await updateDoc(userRef, {
      manualTier: tier,
      loyaltyTier: tier,
    });
  } else {
    const userSnap = await getDoc(userRef);
    if (userSnap.exists()) {
      const user = userSnap.data() as UserDocument;
      const newTier = calculateTier(user.pickupCount || 0, user.noShowCount || 0);
      await updateDoc(userRef, {
        manualTier: null,
        loyaltyTier: newTier,
      });
    }
  }
};

export const getAllUsersForQuickCheck = async (): Promise<UserDocument[]> => {
  try {
    const usersRef = collection(db, 'users');
    const querySnapshot = await getDocs(query(usersRef));
    const users = querySnapshot.docs.map(doc => ({
      uid: doc.id,
      ...doc.data()
    })) as UserDocument[];
    return users;
  } catch (error) {
    console.error("Error fetching all users:", error);
    throw new Error("전체 사용자 목록을 가져오는데 실패했습니다.");
  }
};

export const runDataReaggregation = async (): Promise<{ success: boolean; message: string }> => {
  try {
    const reaggregate = httpsCallable<void, { success: boolean; message: string }>(functions, 'reaggregateAllUserData');
    const result = await reaggregate();
    return result.data;
  } catch (error: any) {
    console.error("Callable function 'reaggregateAllUserData' failed:", error);
    if (error.code && error.message) {
      const message = (error.details as any)?.message || error.message;
      throw new Error(message);
    }
    throw new Error('데이터 보정 스크립트 실행 중 예상치 못한 오류가 발생했습니다.');
  }
};

export const runGrant100PointsToAll = async (): Promise<{ success: boolean; message: string }> => {
  try {
    const functions = getFunctions(getApp(), 'asia-northeast3');
    const grant = httpsCallable<void, { success: boolean; message: string }>(functions, 'grant100PointsToAllUsers');
    const result = await grant();
    return result.data;
  } catch (error: any) {
    // ... (에러 처리 부분은 기존과 동일)
    throw new Error((error.details as any)?.message || '포인트 지급 스크립트 실행 중 오류가 발생했습니다.');
  }
};

/**
 * @description 사용자 ID로 단일 사용자 문서를 가져옵니다.
 */
export const getUserById = async (userId: string): Promise<UserDocument | null> => {
  if (!userId) return null;
  try {
    const userRef = doc(db, 'users', userId);
    const userSnap = await getDoc(userRef);

    if (userSnap.exists()) {
      // 문서 데이터와 함께 문서 ID(uid)를 포함하여 반환합니다.
      return { uid: userSnap.id, ...userSnap.data() } as UserDocument;
    }
    
    // 사용자를 찾지 못한 경우 null을 반환합니다.
    return null;

  } catch (error) {
    console.error("Error fetching user by ID:", error);
    // 오류 발생 시 예외를 던져 상위 컴포넌트에서 처리하도록 합니다.
    throw new Error("사용자 정보를 불러오는 데 실패했습니다.");
  }
};<|MERGE_RESOLUTION|>--- conflicted
+++ resolved
@@ -1,14 +1,9 @@
 // src/firebase/userService.ts
 
-<<<<<<< HEAD
-
-import { db, functions } from './firebaseConfig';
+
+import { auth, db, functions } from './firebaseConfig';
 import { getApp } from 'firebase/app';
 import { getFunctions, httpsCallable } from 'firebase/functions'; 
-=======
-import { auth, db, functions } from './firebaseConfig';
-import { httpsCallable } from 'firebase/functions';
->>>>>>> 94b48e32
 import {
   collection,
   query,
